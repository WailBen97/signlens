--- conflicted
+++ resolved
@@ -100,14 +100,10 @@
     print(Fore.BLUE + f"\nLoad latest model from local registry..." + Style.RESET_ALL)
 
     # Get the latest model version name by the timestamp on disk
-<<<<<<< HEAD
     if model_name_folder is None or model_name_folder=="":
         print(Fore.RED +"Please put the name of the model folder" + Style.RESET_ALL)
         return None
     local_model_paths = glob.glob(os.path.join(TRAIN_OUTPUT_DIR, f"{model_name_folder}*"))
-=======
-    local_model_paths = glob.glob(f"{MODEL_DIR}/*.h5")
->>>>>>> c914d755
 
     if not local_model_paths:
         print(Fore.RED +f"No Folder named {model_name_folder} found" + Style.RESET_ALL)
@@ -124,6 +120,11 @@
     print(f"✅ Model loaded from local disk {most_recent_model_path_on_disk}")
 
     return latest_model,most_recent_model_path_on_disk
+
+
+
+
+
 
 
 def plot_history(history, metric='accuracy', title=None):
