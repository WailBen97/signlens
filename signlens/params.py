import os
import numpy as np

##################  VARIABLES  ##################
 # Number of classes to analyze
if os.environ.get("NUM_CLASSES") == 'all':
    NUM_CLASSES = 250
else:
    NUM_CLASSES = int(os.environ.get("NUM_CLASSES"))

# Max number of frames in a sequence. Used to pad sequences, and also filter out sequences
MAX_SEQ_LEN = int(os.environ.get("MAX_SEQ_LEN"))

# Percentage of the data to load
DATA_FRAC = float(os.environ.get("DATA_FRAC"))

##################  CONSTANTS  #####################

BASE_DIR = os.path.dirname(os.path.dirname(__file__)) # go 2 levels up

TRAIN_DATA_DIR   = os.path.join(BASE_DIR, 'raw_data', 'asl-signs')
TRAIN_CSV_PATH   = os.path.join(TRAIN_DATA_DIR, 'train.csv')
LANDMARK_DIR     = os.path.join(TRAIN_DATA_DIR,'train_landmark_files')
LABEL_MAP_PATH   = os.path.join(TRAIN_DATA_DIR,'sign_to_prediction_index_map.json')

<<<<<<< HEAD

MODEL_DIR        = os.path.join(BASE_DIR, 'training_outputs', 'models')
=======
GLOSSARY_CSV_PATH = os.path.join(TRAIN_DATA_DIR, 'glossary.csv')
>>>>>>> 3537c54d

N_LANDMARKS_HAND    = 21
N_LANDMAKRS_POSE    = 33
N_LANDMARKS_FACE    = 468
N_LANDMARKS_ALL     = 543   # N_LANDMARKS_HAND * 2 +  N_LANDMAKRS_POSE + N_LANDMARKS_FACE
N_LANDMARKS_NO_FACE = 75    # N_LANDMAKRS_POSE + 2 * N_LANDMARKS_HAND<|MERGE_RESOLUTION|>--- conflicted
+++ resolved
@@ -23,12 +23,10 @@
 LANDMARK_DIR     = os.path.join(TRAIN_DATA_DIR,'train_landmark_files')
 LABEL_MAP_PATH   = os.path.join(TRAIN_DATA_DIR,'sign_to_prediction_index_map.json')
 
-<<<<<<< HEAD
+GLOSSARY_CSV_PATH = os.path.join(TRAIN_DATA_DIR, 'glossary.csv')
+
 
 MODEL_DIR        = os.path.join(BASE_DIR, 'training_outputs', 'models')
-=======
-GLOSSARY_CSV_PATH = os.path.join(TRAIN_DATA_DIR, 'glossary.csv')
->>>>>>> 3537c54d
 
 N_LANDMARKS_HAND    = 21
 N_LANDMAKRS_POSE    = 33
