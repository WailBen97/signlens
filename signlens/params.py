import os

##################  VARIABLES  ##################
# Number of classes to analyze
if os.environ.get("NUM_CLASSES") == 'all':
    NUM_CLASSES = 250
else:
    NUM_CLASSES = int(os.environ.get("NUM_CLASSES"))

# Max number of frames in a sequence. Used to pad sequences, and also filter out sequences
MAX_SEQ_LEN = int(os.environ.get("MAX_SEQ_LEN"))

# Percentage of the data to load
DATA_FRAC = float(os.environ.get("DATA_FRAC"))

<<<<<<< HEAD
EPOCHS= int(os.environ.get("EPOCHS"))
MASK_VALUE = -10
=======
EPOCHS = int(os.environ.get("EPOCHS"))
MASK_VALUE = 0
>>>>>>> eaebacf1

##################  CONSTANTS  #####################
BASE_DIR = os.path.dirname(os.path.dirname(__file__))
RAW_DATA_DIR = os.path.join(BASE_DIR, 'raw_data')
PROCESSED_DATA_DIR = os.path.join(BASE_DIR, 'processed_data')

# Landmark directories
TRAIN_DATA_DIR = os.path.join(RAW_DATA_DIR, 'asl-signs')
TRAIN_CSV_PATH = os.path.join(TRAIN_DATA_DIR, 'train.csv')

LANDMARK_DIR = os.path.join(TRAIN_DATA_DIR, 'train_landmark_files')
LABEL_MAP_PATH = os.path.join(
    TRAIN_DATA_DIR, 'sign_to_prediction_index_map.json')

# Video directories
WLASL_DIR = os.path.join(RAW_DATA_DIR, 'WLASL')
WLASL_JSON_PATH = os.path.join(WLASL_DIR, 'WLASL_v0.3.json')
WLASL_VIDEO_DIR = os.path.join(WLASL_DIR, 'videos')

# Processed data dir
TRAIN_TRAIN_CSV_PATH = os.path.join(PROCESSED_DATA_DIR, 'train_train.csv')
TRAIN_TEST_CSV_PATH = os.path.join(PROCESSED_DATA_DIR, 'train_test.csv')
TRAIN_FRAME_CSV_PATH = os.path.join(PROCESSED_DATA_DIR, 'train_frame.csv')
GLOSSARY_CSV_PATH = os.path.join(PROCESSED_DATA_DIR, 'glossary.csv')
LANDMARKS_VIDEO_DIR = os.path.join(PROCESSED_DATA_DIR, 'landmarks_videos')


TRAIN_OUTPUT_DIR = os.path.join(BASE_DIR, 'training_outputs')

# Mediapipe landmarks
N_LANDMARKS_ALL = 543   # N_LANDMARKS_HAND * 2 +  N_LANDMARKS_POSE + N_LANDMARKS_FACE
N_LANDMARKS_HAND = 21
N_LANDMARKS_POSE_TOTAL = 33
N_LANDMARKS_FACE = 468
N_LANDMARKS_NO_FACE = 75    # N_LANDMAKRS_POSE + 2 * N_LANDMARKS_HAND
<<<<<<< HEAD
N_DIMENSIONS_FOR_MODEL = 2 # 3 x,y,z 2 x,y


# NOrmalization parameters

X_MAX=1.78
X_MIN=-1.04
Y_MAX=1.84
Y_MIN=-0.24
=======

# Parameters for filtering out landmarks
N_LANDMARKS_MIN_POSE_TO_TAKE_OFF = 25
N_LANDMARKS_MAX_POSE_TO_TAKE_OFF = 32

if N_LANDMARKS_MIN_POSE_TO_TAKE_OFF == 0 & N_LANDMARKS_MAX_POSE_TO_TAKE_OFF == 0:
    N_LANDMARKS_POSE_TO_TAKE_OFF = 0
else:
    N_LANDMARKS_POSE_TO_TAKE_OFF = (
        N_LANDMARKS_MAX_POSE_TO_TAKE_OFF - N_LANDMARKS_MIN_POSE_TO_TAKE_OFF + 1)

if N_LANDMARKS_MIN_POSE_TO_TAKE_OFF > N_LANDMARKS_MAX_POSE_TO_TAKE_OFF:
    raise ValueError(
        "N_LANDMARKS_MIN_POSE_TO_TAKE_OFF must be less than N_LANDMARKS_MAX_POSE_TO_TAKE_OFF")

N_LANDMARKS_POSE = N_LANDMARKS_POSE_TOTAL - N_LANDMARKS_POSE_TO_TAKE_OFF

N_DIMENSIONS_FOR_MODEL = 2  # 3 x,y,z 2 x,y (number of coordinates per landmark)

if N_DIMENSIONS_FOR_MODEL not in [2, 3]:
    raise ValueError("N_DIMENSIONS_FOR_MODEL must be either 2 or 3")
>>>>>>> eaebacf1
<|MERGE_RESOLUTION|>--- conflicted
+++ resolved
@@ -13,13 +13,8 @@
 # Percentage of the data to load
 DATA_FRAC = float(os.environ.get("DATA_FRAC"))
 
-<<<<<<< HEAD
 EPOCHS= int(os.environ.get("EPOCHS"))
 MASK_VALUE = -10
-=======
-EPOCHS = int(os.environ.get("EPOCHS"))
-MASK_VALUE = 0
->>>>>>> eaebacf1
 
 ##################  CONSTANTS  #####################
 BASE_DIR = os.path.dirname(os.path.dirname(__file__))
@@ -55,7 +50,6 @@
 N_LANDMARKS_POSE_TOTAL = 33
 N_LANDMARKS_FACE = 468
 N_LANDMARKS_NO_FACE = 75    # N_LANDMAKRS_POSE + 2 * N_LANDMARKS_HAND
-<<<<<<< HEAD
 N_DIMENSIONS_FOR_MODEL = 2 # 3 x,y,z 2 x,y
 
 
@@ -64,27 +58,4 @@
 X_MAX=1.78
 X_MIN=-1.04
 Y_MAX=1.84
-Y_MIN=-0.24
-=======
-
-# Parameters for filtering out landmarks
-N_LANDMARKS_MIN_POSE_TO_TAKE_OFF = 25
-N_LANDMARKS_MAX_POSE_TO_TAKE_OFF = 32
-
-if N_LANDMARKS_MIN_POSE_TO_TAKE_OFF == 0 & N_LANDMARKS_MAX_POSE_TO_TAKE_OFF == 0:
-    N_LANDMARKS_POSE_TO_TAKE_OFF = 0
-else:
-    N_LANDMARKS_POSE_TO_TAKE_OFF = (
-        N_LANDMARKS_MAX_POSE_TO_TAKE_OFF - N_LANDMARKS_MIN_POSE_TO_TAKE_OFF + 1)
-
-if N_LANDMARKS_MIN_POSE_TO_TAKE_OFF > N_LANDMARKS_MAX_POSE_TO_TAKE_OFF:
-    raise ValueError(
-        "N_LANDMARKS_MIN_POSE_TO_TAKE_OFF must be less than N_LANDMARKS_MAX_POSE_TO_TAKE_OFF")
-
-N_LANDMARKS_POSE = N_LANDMARKS_POSE_TOTAL - N_LANDMARKS_POSE_TO_TAKE_OFF
-
-N_DIMENSIONS_FOR_MODEL = 2  # 3 x,y,z 2 x,y (number of coordinates per landmark)
-
-if N_DIMENSIONS_FOR_MODEL not in [2, 3]:
-    raise ValueError("N_DIMENSIONS_FOR_MODEL must be either 2 or 3")
->>>>>>> eaebacf1
+Y_MIN=-0.24