import random
import numpy as np
from colorama import Fore, Style
from sklearn.model_selection import train_test_split
from torch import rand

from signlens.params import *
from signlens.preprocessing.data import load_data_subset_csv, unique_train_test_split
from signlens.preprocessing.preprocess import preprocess_and_pad_sequences_from_pq_list, encode_labels
from signlens.model.model import initialize_model, compile_model, train_model, evaluate_model
from utils.model_utils import save_results, save_model, load_model, create_model_folder


def preprocess(random_state=None):
    print(Fore.MAGENTA + Style.BRIGHT + "\n⭐️ Use case: preprocess" + Style.RESET_ALL)

    # Data loading
    train = load_data_subset_csv(balanced=True, random_state=random_state)

    # Train test split
    X_files = train.file_path
    y = encode_labels(train.sign)
    X_train_files, X_val_files, y_train, y_val = train_test_split(X_files, y, test_size=0.2, stratify=y, random_state=random_state)

    # Preprocessing
    print(Fore.BLUE + f"\nPreprocessing {len(X_train_files)} training files..." + Style.RESET_ALL)
    X_train = preprocess_and_pad_sequences_from_pq_list(X_train_files)
    print(Fore.BLUE + f"\nPreprocessing {len(X_val_files)} validation files..." + Style.RESET_ALL)
    X_val = preprocess_and_pad_sequences_from_pq_list(X_val_files)

    return X_train, X_val, y_train, y_val


def train(X_train, y_train, patience=10, epochs=10, verbose=1, batch_size=32, validation_data=None, shuffle=True):

    print(Fore.MAGENTA + Style.BRIGHT + "\n⭐️ Use case: train" + Style.RESET_ALL)

    new_model_required = ''
    while new_model_required.lower() not in ['y', 'n']:
        new_model_required = input("Do you want to train a new model from scratch? (y/n): ")

    if new_model_required.strip().lower() == 'y':
        paths = create_model_folder()
        model = initialize_model(num_classes=NUM_CLASSES)
    else:
        model_base_dir_pattern = input("Enter the name (or a part of the name) of the model you want to load: ").strip()
        model, paths = load_model(mode='most_recent', model_base_dir_pattern=model_base_dir_pattern, return_paths=True)

    model = compile_model(model)
<<<<<<< HEAD
    model, history = train_model(model, X_train, y_train, patience=20, epochs=500, verbose=1, batch_size=32, validation_data=[
                                 X_val, y_val], model_save_epoch_path=paths["model_each_epoch_path"])
=======
    model, history = train_model(model, X_train, y_train,
                                 patience=patience,
                                 epochs=epochs,
                                 verbose=verbose,
                                 batch_size=batch_size,
                                 validation_data=validation_data,
                                 model_save_epoch_path=paths['iter'],
                                 shuffle=shuffle
                                 )

>>>>>>> 7af264b7
    val_accuracy = np.max(history.history['val_accuracy'])

    params = dict(
        context="train",
        training_frac=DATA_FRAC,
        row_count=len(X_train),
        num_classes=NUM_CLASSES,
    )

    save_results(params=params,
                 metrics=dict(val_accuracy=val_accuracy),
                 params_path=paths['params'],
                 metrics_path=paths['metrics'],
                 mode='train'
                 )

    save_model(model=model, model_path=paths['model'])

    return model, paths


def evaluate(random_state=None, model=None, paths=None):
    print(Fore.MAGENTA + Style.BRIGHT + "\n⭐️ Use case: evaluate" + Style.RESET_ALL)

    if model is None:
        model_base_dir_pattern = input("Enter the name (or a part of the name) of the model you want to load: ").strip()
        model, paths = load_model(mode='most_recent', model_base_dir_pattern=model_base_dir_pattern, return_paths=True)
        assert model is not None

    test_data = load_data_subset_csv(balanced=True, csv_path=TRAIN_TEST_CSV_PATH, random_state=random_state)
    X_test_files = test_data.file_path

    # Preprocessing
    print(Fore.BLUE + f"\nPreprocessing {len(X_test_files)} testing files..." + Style.RESET_ALL)
    X_test = preprocess_and_pad_sequences_from_pq_list(X_test_files)
    y_test = encode_labels(test_data.sign)

    metrics_dict = evaluate_model(model, X_test, y_test)
    accuracy = metrics_dict['accuracy']

    params = dict(
        context="evaluate",
        row_count=len(X_test),
        num_classes=NUM_CLASSES,
    )

    save_results(params=params,
                 metrics=dict(val_accuracy=accuracy),
                 params_path=paths['params'],
                 metrics_path=paths['metrics'],
                 mode='evaluate')

    print(f'✅ evaluate() done \n')


def main(random_state=None):
    unique_train_test_split()
    X_train, X_val, y_train, y_val = preprocess(random_state=random_state)
    shuffle = (random_state is None) # shuffle in fit if random_state is None
    model, paths = train(X_train, y_train, validation_data=(X_val, y_val), shuffle=shuffle)
    evaluate(random_state=random_state, model=model, paths=paths)

if __name__ == "__main__":
    main()<|MERGE_RESOLUTION|>--- conflicted
+++ resolved
@@ -47,10 +47,6 @@
         model, paths = load_model(mode='most_recent', model_base_dir_pattern=model_base_dir_pattern, return_paths=True)
 
     model = compile_model(model)
-<<<<<<< HEAD
-    model, history = train_model(model, X_train, y_train, patience=20, epochs=500, verbose=1, batch_size=32, validation_data=[
-                                 X_val, y_val], model_save_epoch_path=paths["model_each_epoch_path"])
-=======
     model, history = train_model(model, X_train, y_train,
                                  patience=patience,
                                  epochs=epochs,
@@ -61,7 +57,6 @@
                                  shuffle=shuffle
                                  )
 
->>>>>>> 7af264b7
     val_accuracy = np.max(history.history['val_accuracy'])
 
     params = dict(
